import Ink
import Vapor
import Plot

enum PackageShow {
    
    class View: PublicPage {
        
        let model: Model
        
        init(path: String, model: Model) {
            self.model = model
            super.init(path: path)
        }
        
        override func pageTitle() -> String? {
            model.title
        }
        
        override func pageDescription() -> String? {
            var description = "\(model.title) on the Swift Package Index"
            if let summary = model.summary {
                description += " – \(summary)"
            }
            return description
        }
        
        override func bodyClass() -> String? {
            "package"
        }
        
        override func content() -> Node<HTML.BodyContext> {
            .group(
                .div(
                    .class("split"),
                    .div(
                        .comment(model.packageId.uuidString),
                        .comment(model.score.map(String.init) ?? "unknown"),
                        .h2(.text(model.title)),
                        .element(named: "small", nodes: [ // TODO: Fix after Plot update
                            .a(
                                .id("package_url"),
                                .href(model.url),
                                .text(model.url)
                            )
                        ]),
                        arenaButton()
                    ),
                    licenseMetadata()
                ),
                .hr(),
                .p(
                    .class("description"),
                    .unwrap(model.summary) { summary in
                        .text(summary.replaceShorthandEmojis())
                    }
                ),
                .section(
                    .class("metadata"),
                    .ul(
                        .unwrap(model.authorsClause()) {
                            .li(.class("icon author"), $0)
                        },
                        .unwrap(model.historyClause()) {
                            .li(.class("icon history"), $0)
                        },
                        .unwrap(model.activityClause()) {
                            .li(.class("icon activity"), $0)
                        },
                        .unwrap(model.productsClause()) {
                            .li(.class("icon products"), $0)
                        },
                        .unwrap(model.starsClause()) {
                            .li(.class("icon stars"), $0)
                        }
                    )
                ),
                .element(named: "hr", nodes:[ // TODO: Fix after Plot update
                    .attribute(named: "class", value: "short")
                ]),
                .section(
                    .class("releases"),
                    .ul(
                        .li(.group(model.stableReleaseClause())),
                        .li(.group(model.betaReleaseClause())),
                        .li(.group(model.latestReleaseClause()))
                    )
                ),
                .group(
                    model.swiftVersionCompatibilitySection(),
                    model.platformCompatibilitySection()
                ),
                readmeSection()
            )
        }
        
        func licenseLozenge() -> Node<HTML.BodyContext> {
            switch model.license.licenseKind {
                case .compatibleWithAppStore:
                    return .div(
                        .class("lozenge green"),
                        .attribute(named: "title", value: model.license.fullName), // TODO: Fix after Plot update
                        .i(.class("icon osi")),
                        .text(model.license.shortName)
                    )
                case .other:
                    return .div(
                        .class("lozenge \(model.license.licenseKind.cssClass)"),
                        .attribute(named: "title", value: model.license.fullName), // TODO: Fix after Plot update
                        .i(.class("icon warning")),
                        .text(model.license.shortName)
                    )
                case .none,
                     .incompatibleWithAppStore:
                    return .div(
                        .class("lozenge \(model.license.licenseKind.cssClass)"),
                        .attribute(named: "title", value: model.license.fullName), // TODO: Fix after Plot update
                        .i(.class("icon warning")),
                        .text(model.license.shortName)
                    )
            }
        }

        func licenseMetadata() -> Node<HTML.BodyContext> {
            return .div(
                .class("license"),
                .unwrap(model.licenseUrl, { licenseUrl in
                    .a(
                        href: licenseUrl,
                        licenseLozenge()
                    )
                }, else: licenseLozenge()),
                .a(
                    .href(SiteURL.faq.relativeURL(anchor: "license-problems")),
                    .i(.class("icon question"))
                )
            )
        }

        func arenaButton() -> Node<HTML.BodyContext> {
            let environment = (try? Environment.detect()) ?? .development
            return .if(environment != .production,
                       .a(.href("slide://open?dependencies=\(model.repositoryOwner)/\(model.repositoryName)"),
                          "🏟")
            )
        }
<<<<<<< HEAD
=======

        func readmeSection() -> Node<HTML.BodyContext> {
            let environment = (try? Environment.detect()) ?? .development
            guard environment == .development,
                  let readme = model.readme else { return .empty }
            return .div(
                .h2("Readme"),
                .hr(),
                .raw(MarkdownParser().parse(readme).html)
            )
        }

>>>>>>> d7f62fd1
    }
}


private extension License.Kind {
    var cssClass: String {
        switch self {
            case .none: return "red"
            case .incompatibleWithAppStore, .other: return "orange"
            case .compatibleWithAppStore: return "green"
        }
    }
}<|MERGE_RESOLUTION|>--- conflicted
+++ resolved
@@ -144,8 +144,6 @@
                           "🏟")
             )
         }
-<<<<<<< HEAD
-=======
 
         func readmeSection() -> Node<HTML.BodyContext> {
             let environment = (try? Environment.detect()) ?? .development
@@ -157,8 +155,6 @@
                 .raw(MarkdownParser().parse(readme).html)
             )
         }
-
->>>>>>> d7f62fd1
     }
 }
 
