import Foundation
import Plot
import Vapor


extension PackageShow {
    
    struct Model: Equatable {
        var repositoryOwner: String
        var repositoryName: String
        var activity: Activity?
        var authors: [Link]?
        var swiftVersionBuildInfo: BuildInfo<SwiftVersionResults>?
        var platformBuildInfo: BuildInfo<PlatformResults>?
        var history: History?
        var languagePlatforms: LanguagePlatformInfo
        var license: License
        var products: ProductCounts?
        var releases: ReleaseInfo
        var stars: Int?
        var summary: String?
        var title: String
        var url: String
        var score: Int?
        
        internal init(repositoryOwner: String,
                      repositoryName: String,
                      activity: Activity? = nil,
                      authors: [Link]? = nil,
                      swiftVersionBuildInfo: BuildInfo<SwiftVersionResults>? = nil,
                      platformBuildInfo: BuildInfo<PlatformResults>? = nil,
                      history: History? = nil,
                      languagePlatforms: LanguagePlatformInfo,
                      license: License,
                      products: ProductCounts? = nil,
                      releases: ReleaseInfo,
                      stars: Int? = nil,
                      summary: String,
                      title: String,
                      url: String,
                      score: Int? = nil) {
            self.repositoryOwner = repositoryOwner
            self.repositoryName = repositoryName
            self.activity = activity
            self.authors = authors
            self.swiftVersionBuildInfo = swiftVersionBuildInfo
            self.platformBuildInfo = platformBuildInfo
            self.history = history
            self.languagePlatforms = languagePlatforms
            self.license = license
            self.products = products
            self.releases = releases
            self.stars = stars
            self.summary = summary
            self.title = title
            self.url = url
            self.score = score
        }
        
        init?(package: Package) {
            // we consider certain attributes as essential and return nil (raising .notFound)
            guard let title = package.name() else { return nil }

            guard
                let repository = package.repository,
                let repositoryOwner = repository.owner,
                let repositoryName = repository.name
            else { return nil }

            self.repositoryOwner = repositoryOwner
            self.repositoryName = repositoryName
            self.activity = package.activity()
            self.authors = package.authors()
            self.swiftVersionBuildInfo = package.swiftVersionBuildInfo()
            self.platformBuildInfo = package.platformBuildInfo()
            self.history = package.history()
            self.languagePlatforms = package.languagePlatformInfo()
            self.license = package.repository?.license ?? .none
            self.products = package.productCounts()
            self.releases = package.releaseInfo()
            self.stars = package.repository?.stars
            self.summary = package.repository?.summary
            self.title = title
            self.url = package.url
            self.score = package.score
        }
    }
    
}


extension PackageShow.Model {
    func authorsClause() -> Node<HTML.BodyContext>? {
        guard let authors = authors else { return nil }
        let nodes = authors.map { Node<HTML.BodyContext>.a(.href($0.url), .text($0.label)) }
        return .group(Self.listPhrase(opening: "By ",
                                      nodes: nodes,
                                      ifNoValues: "-",
                                      closing: "."))
    }
    
    func historyClause() -> Node<HTML.BodyContext>? {
        guard let history = history else { return nil }
        return .group([
            "In development for \(history.since), with ",
            .a(
                .href(history.commitCount.url),
                .text(history.commitCount.label)
            ),
            " and ",
            .a(
                .href(history.releaseCount.url),
                .text(history.releaseCount.label)
            ),
            "."
        ])
    }
    
    func activityClause() -> Node<HTML.BodyContext>? {
        guard
            let activity = activity,
            // bail out if not at least one field is non-nil
            activity.openIssues != nil
                || activity.openPullRequests != nil
                || activity.lastIssueClosedAt != nil
                || activity.lastPullRequestClosedAt != nil
        else { return nil }
        
        let openItems = [activity.openIssues, activity.openPullRequests]
            .compactMap { $0 }
            .map { Node<HTML.BodyContext>.a(.href($0.url), .text($0.label)) }
        
        let lastClosed: [Node<HTML.BodyContext>] = [
            activity.lastIssueClosedAt.map { .text("last issue was closed \($0)") },
            activity.lastPullRequestClosedAt.map { .text("last pull request was merged/closed \($0)") }
        ]
        .compactMap { $0 }
        
        return .group(
            Self.listPhrase(opening: .text("There is ".pluralized(for: activity.openIssuesCount,
                                                                  plural: "There are ")),
                            nodes: openItems, closing: ". ") +
                Self.listPhrase(opening: "The ", nodes: lastClosed, conjunction: " and the ", closing: ".")
        )
    }
    
    func productsClause() -> Node<HTML.BodyContext>? {
        guard let products = products else { return nil }
        return .group([
            "\(title) contains ",
            .strong(
                .text(pluralizedCount(products.libraries, singular: "library", plural: "libraries"))
            ),
            " and ",
            .strong(
                .text(pluralizedCount(products.executables, singular: "executable"))
            ),
            "."
        ])
    }
    
    static var starsNumberFormatter: NumberFormatter = {
        let f = NumberFormatter()
        f.thousandSeparator = ","
        f.numberStyle = .decimal
        return f
    }()
    
    func starsClause() -> Node<HTML.BodyContext>? {
        guard
            let stars = stars,
            let str = Self.starsNumberFormatter.string(from: NSNumber(value: stars))
        else { return nil }
        return .group(
            "\(str) stars."
        )
    }
    
    func stableReleaseClause() -> [Node<HTML.BodyContext>] {
        releases.stable.map { datedLink -> [Node<HTML.BodyContext>] in
            [
                "The latest stable release is ",
                .a(
                    .href(datedLink.link.url),
                    .span(
                        .class("stable"),
                        .i(.class("icon stable")),
                        .text(datedLink.link.label)
                    )
                ),
                ". Released \(datedLink.date)."
            ]
        } ?? []
    }
    
    func betaReleaseClause() -> [Node<HTML.BodyContext>] {
        releases.beta.map { datedLink -> [Node<HTML.BodyContext>] in
            [
                "The latest beta release is ",
                .a(
                    .href(datedLink.link.url),
                    .span(
                        .class("beta"),
                        .i(.class("icon beta")),
                        .text(datedLink.link.label)
                    )
                ),
                ". Released \(datedLink.date)."
            ]
        } ?? []
    }
    
    func latestReleaseClause() -> [Node<HTML.BodyContext>] {
        releases.latest.map { datedLink -> [Node<HTML.BodyContext>] in
            [
                "The last commit to ",
                .a(
                    .href(datedLink.link.url),
                    .span(
                        .class("branch"),
                        .i(.class("icon branch")),
                        .text(datedLink.link.label)
                    )
                ),
                " was \(datedLink.date)."
            ]
        } ?? []
    }
    
    func languagesAndPlatformsClause() -> Node<HTML.ListContext>? {
        let groups = Self.lpInfoGroups(languagePlatforms)
        let listItems = groups
            .compactMap { Self.lpInfoSection(keypaths: $0, languagePlatforms: languagePlatforms) }
            .map { Node<HTML.ListContext>.li($0) }
        guard !listItems.isEmpty else { return nil }
        return .group(listItems)
    }
    
    typealias LanguagePlatformKeyPath = KeyPath<LanguagePlatformInfo, Version?>
    
    static func lpInfoGroups(_ lpInfo: LanguagePlatformInfo) -> [[LanguagePlatformKeyPath]] {
        let allKeyPaths: [LanguagePlatformKeyPath] = [\.stable, \.beta, \.latest]
        var availableKeyPaths = allKeyPaths
        let groups = allKeyPaths.map { kp -> [LanguagePlatformKeyPath] in
            guard let v = lpInfo[keyPath: kp] else { return [] }
            let group = availableKeyPaths.filter {
                lpInfo[keyPath: $0]?.platforms == v.platforms
                    && lpInfo[keyPath: $0]?.swiftVersions == v.swiftVersions }
            availableKeyPaths.removeAll(where: { group.contains($0) })
            return group
        }
        .filter { !$0.isEmpty }
        return groups
    }
    
    static func lpInfoSection(keypaths: [LanguagePlatformKeyPath],
                              languagePlatforms: LanguagePlatformInfo) -> Node<HTML.BodyContext>? {
        guard let leadingKeyPath = keypaths.first else { return nil }
        let cssClasses: [LanguagePlatformKeyPath: String] = [\.stable: "stable",
                                                             \.beta: "beta",
                                                             \.latest: "branch"]
        let nodes = keypaths.compactMap { kp -> Node<HTML.BodyContext>? in
            guard let info = languagePlatforms[keyPath: kp] else { return nil }
            let cssClass = cssClasses[kp]!
            return .a(
                .href(info.link.url),
                .span(
                    .class(cssClass),
                    .i(.class("icon \(cssClass)")),
                    .text(info.link.label)
                )
            )
        }
        
        // swift versions and platforms are the same for all versions because we grouped them,
        // so we use the leading keypath to obtain it
        guard
            let versionInfo = languagePlatforms[keyPath: leadingKeyPath],
            // at least one group must be non-empty - or else we return nil and collapse the group
            !(versionInfo.swiftVersions.isEmpty && versionInfo.platforms.isEmpty)
        else { return nil }
        
        return .group([
            .p(
                .group(Self.listPhrase(opening: .text("Version".pluralized(for: keypaths.count) + " "),
                                       nodes: nodes)),
                " \("supports".pluralized(for: keypaths.count, plural: "support")):"
            ),
            .ul(
                .group([
                    versionsClause(versionInfo.swiftVersions),
                    platformsClause(versionInfo.platforms)
                ]
                .filter { !$0.isEmpty }
                .map { .li(.group($0)) }
                )
            )
        ])
    }
    
    static func versionsClause(_ versions: [String]) -> [Node<HTML.BodyContext>] {
        let nodes = versions.map { Node<HTML.BodyContext>.strong(.text($0)) }
        return Self.listPhrase(opening: "Swift ", nodes: nodes)
    }
    
    static func platformsClause(_ platforms: [Platform]) -> [Node<HTML.BodyContext>] {
        let nodes = platforms
            .sorted(by: { $0.ordinal < $1.ordinal })
            .map { "\($0)+" }
            .map { Node<HTML.BodyContext>.strong(.text($0)) }
        return Self.listPhrase(opening: "", nodes: nodes, closing: ".")
    }
    
    static func groupBuildInfo<T>(_ buildInfo: BuildInfo<T>) -> [BuildStatusRow<T>] {
        let allKeyPaths: [KeyPath<BuildInfo<T>, NamedBuildResults<T>?>] = [\.stable, \.beta, \.latest]
        var availableKeyPaths = allKeyPaths
        let groups = allKeyPaths.map { kp -> [KeyPath<BuildInfo<T>, NamedBuildResults<T>?>] in
            guard let r = buildInfo[keyPath: kp] else { return [] }
            let group = availableKeyPaths.filter { buildInfo[keyPath: $0]?.results == r.results }
            availableKeyPaths.removeAll(where: { group.contains($0) })
            return group
        }
        let rows = groups.compactMap { keyPaths -> BuildStatusRow<T>? in
            guard let first = keyPaths.first,
                  let results = buildInfo[keyPath: first]?.results else { return nil }
            let references = keyPaths.compactMap { kp -> Reference? in
                guard let name = buildInfo[keyPath: kp]?.referenceName else { return nil }
                switch kp {
                    case \.stable:
                        return .init(name: name, kind: .stable)
                    case \.beta:
                        return .init(name: name, kind: .beta)
                    case \.latest:
                        return .init(name: name, kind: .branch)
                    default:
                        return nil
                }
            }
            return .init(references: references, results: results)
        }
        return rows
    }

    func swiftVersionCompatibilitySection() -> Node<HTML.BodyContext> {
        guard let buildInfo = swiftVersionBuildInfo else { return .empty }
        let rows = Self.groupBuildInfo(buildInfo)
        return .section(
            .class("swift"),
            .h3("Swift Version Compatibility"),
            .ul(
<<<<<<< HEAD
                .class("matrix"),
                .forEach(rows) { swiftVersionCompatibilityListItem($0) }
=======
                .forEach(rows) { compatibilityListItem(label: $0.label, cells: $0.results.cells) }
>>>>>>> 306ae83d
            ),
            .p(
                .class("right"),
                .a(
                    .href(SiteURL.package(.value(repositoryOwner), .value(repositoryName), .builds).relativeURL()),
                    "Full build results"
                )
            )
        )
    }

    func platformCompatibilitySection() -> Node<HTML.BodyContext> {
        guard let buildInfo = platformBuildInfo else { return .empty }
        let rows = Self.groupBuildInfo(buildInfo)
        return .section(
            .class("swift"),
            .h3("Platform Compatibility"),
            .ul(
                .forEach(rows) { compatibilityListItem(label: $0.label, cells: $0.results.cells) }
            ),
            .p(
                .class("right"),
                .a(
                    .href(SiteURL.package(.value(repositoryOwner), .value(repositoryName), .builds).relativeURL()),
                    "Full build results"
                )
            )
        )
    }

    func compatibilityListItem<T>(label: Node<HTML.BodyContext>,
                                  cells: [BuildResult<T>]) -> Node<HTML.ListContext> {
        return .li(
<<<<<<< HEAD
            .class("row"),
            row.label,
            // Matrix CSS should include *both* the column labels, and the column values status boxes on *every* row.
=======
            .class("reference"),
            label,
            // Implementation note: The compatibility section should include *both* the Swift labels, and the status boxes on *every* row. They are removed in desktop mode via CSS.
>>>>>>> 306ae83d
            .div(
                .class("row_values"),
                .div(
<<<<<<< HEAD
                    .class("column_label"),
                    .forEach(results) { $0.headerNode }
                ),
                .div(
                    .class("result"),
                    .forEach(results) { $0.cellNode }
=======
                    .class("swift_versions"),
                    .forEach(cells) { $0.headerNode }
                ),
                .div(
                    .class("build_statuses"),
                    .forEach(cells) { $0.cellNode }
>>>>>>> 306ae83d
                )
            )
        )
    }

}


// MARK: - General helpers

extension PackageShow.Model {
    
    static func listPhrase(opening: Node<HTML.BodyContext>,
                           nodes: [Node<HTML.BodyContext>],
                           ifNoValues: Node<HTML.BodyContext>? = nil,
                           conjunction: Node<HTML.BodyContext> = " and ",
                           closing: Node<HTML.BodyContext> = "") -> [Node<HTML.BodyContext>] {
        switch nodes.count {
            case 0:
                return ifNoValues.map { [$0] } ?? []
            case 1:
                return [opening, nodes[0], closing]
            case 2:
                return [opening, nodes[0], conjunction, nodes[1], closing]
            default:
                let start: [Node<HTML.BodyContext>]
                    = [opening, nodes.first!]
                let middle: [[Node<HTML.BodyContext>]] = nodes[1..<(nodes.count - 1)].map {
                    [", ", $0]
                }
                let end: [Node<HTML.BodyContext>] =
                    [", and ", nodes.last!, closing]
                return middle.reduce(start) { $0 + $1 } + end
        }
    }
    
}


extension Platform {
    var ordinal: Int {
        switch name {
            case .ios:
                return 0
            case .macos:
                return 1
            case .watchos:
                return 2
            case .tvos:
                return 3
        }
    }
}<|MERGE_RESOLUTION|>--- conflicted
+++ resolved
@@ -348,12 +348,8 @@
             .class("swift"),
             .h3("Swift Version Compatibility"),
             .ul(
-<<<<<<< HEAD
                 .class("matrix"),
-                .forEach(rows) { swiftVersionCompatibilityListItem($0) }
-=======
                 .forEach(rows) { compatibilityListItem(label: $0.label, cells: $0.results.cells) }
->>>>>>> 306ae83d
             ),
             .p(
                 .class("right"),
@@ -387,33 +383,18 @@
     func compatibilityListItem<T>(label: Node<HTML.BodyContext>,
                                   cells: [BuildResult<T>]) -> Node<HTML.ListContext> {
         return .li(
-<<<<<<< HEAD
             .class("row"),
-            row.label,
-            // Matrix CSS should include *both* the column labels, and the column values status boxes on *every* row.
-=======
-            .class("reference"),
             label,
-            // Implementation note: The compatibility section should include *both* the Swift labels, and the status boxes on *every* row. They are removed in desktop mode via CSS.
->>>>>>> 306ae83d
             .div(
+                // Matrix CSS should include *both* the column labels, and the column values status boxes in *every* row.
                 .class("row_values"),
                 .div(
-<<<<<<< HEAD
                     .class("column_label"),
-                    .forEach(results) { $0.headerNode }
+                    .forEach(cells) { $0.headerNode }
                 ),
                 .div(
                     .class("result"),
-                    .forEach(results) { $0.cellNode }
-=======
-                    .class("swift_versions"),
-                    .forEach(cells) { $0.headerNode }
-                ),
-                .div(
-                    .class("build_statuses"),
                     .forEach(cells) { $0.cellNode }
->>>>>>> 306ae83d
                 )
             )
         )
